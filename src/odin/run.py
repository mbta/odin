--- conflicted
+++ resolved
@@ -67,13 +67,10 @@
         schedule_cubic_archive_qlik(schedule)
     if "cubic_ods_fact" in config:
         schedule_cubic_ods_fact_gen(schedule)
-<<<<<<< HEAD
+    if "afc_archive" in config:
+        schedule_afc_archive(schedule)
     if "spare" in config:
         schedule_spare_jobs(schedule, config["spare"])
-=======
-    if "afc_archive" in config:
-        schedule_afc_archive(schedule)
->>>>>>> cb07808b
 
     schedule.run()
 
