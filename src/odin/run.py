--- conflicted
+++ resolved
@@ -2,14 +2,7 @@
 import sched
 import signal
 import time
-<<<<<<< HEAD
-import logging
-import threading
 import tomllib
-from datetime import datetime
-
-=======
->>>>>>> 73e00a8f
 
 from odin.utils.runtime import validate_env_vars
 from odin.utils.runtime import handle_sigterm
@@ -69,35 +62,7 @@
     if "cubic_ods_fact" in config:
         schedule_cubic_ods_fact_gen(schedule)
 
-<<<<<<< HEAD
     schedule.run()
-    log.complete()
-
-
-def start_log_file():
-    """Application Entry for logging to local file instead of stderr/stdout."""
-    logger = logging.getLogger(LOGGER_NAME)
-    for handler in logger.handlers:
-        logger.removeHandler(handler)
-
-    now = datetime.now().replace(microsecond=0)
-    log_file_name = f"./odin_log_{now.isoformat()}.log"
-    handler = logging.FileHandler(log_file_name, mode="w")
-    handler.setFormatter(logging.Formatter(fmt=LOG_FORMAT, datefmt=DATE_FORMAT, style="{"))
-    logger.addHandler(handler)
-
-    stop_event = threading.Event()
-    mem_thread = threading.Thread(target=log_max_mem_usage, args=(stop_event,))
-    mem_thread.start()
-
-    try:
-        start()
-    except Exception as exception:
-        raise exception
-    finally:
-        stop_event.set()
-        mem_thread.join()
-
 
 def load_config():
     """Load from env var `ODIN_CONFIG`, fallback to file `config.toml`. Raise if neither exist."""
@@ -109,7 +74,4 @@
             with open("config.toml", "rb") as f:
                 return tomllib.load(f)
         except FileNotFoundError as e:
-            raise Exception("Missing config. Needs env var ODIN_CONFIG or file config.toml") from e
-=======
-    schedule.run()
->>>>>>> 73e00a8f
+            raise Exception("Missing config. Needs env var ODIN_CONFIG or file config.toml") from e